
#include "Suppression.h"

bool SuppressionTable::addSuppression(const uint160& suppression)
{
	boost::mutex::scoped_lock sl(mSuppressionMutex);

	if (mSuppressionMap.find(suppression) != mSuppressionMap.end())
		return false;

	time_t now = time(NULL);

	boost::unordered_map< time_t, std::list<uint160> >::iterator it = mSuppressionTimes.begin();
	while (it != mSuppressionTimes.end())
	{
		if ((it->first + mHoldTime) < now)
		{
			for (std::list<uint160>::iterator lit = it->second.begin(), end = it->second.end(); 
					lit != end; ++lit)
				mSuppressionMap.erase(*lit);
<<<<<<< HEAD
			it=mSuppressionTimes.erase(it);
=======
			it = mSuppressionTimes.erase(it);
>>>>>>> 12dffac1
		}
		else ++it;
	}

	mSuppressionMap[suppression] = now;
	mSuppressionTimes[now].push_back(suppression);

	return true;
}

bool SuppressionTable::addSuppression(const uint256& suppression)
{
	uint160 u;
	memcpy(u.begin(), suppression.begin() + (suppression.size() - u.size()), u.size());
	return addSuppression(u);
}<|MERGE_RESOLUTION|>--- conflicted
+++ resolved
@@ -15,14 +15,10 @@
 	{
 		if ((it->first + mHoldTime) < now)
 		{
-			for (std::list<uint160>::iterator lit = it->second.begin(), end = it->second.end(); 
+			for (std::list<uint160>::iterator lit = it->second.begin(), end = it->second.end();
 					lit != end; ++lit)
 				mSuppressionMap.erase(*lit);
-<<<<<<< HEAD
-			it=mSuppressionTimes.erase(it);
-=======
 			it = mSuppressionTimes.erase(it);
->>>>>>> 12dffac1
 		}
 		else ++it;
 	}
