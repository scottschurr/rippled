#ifndef __CONFIG__
#define __CONFIG__

#include "types.h"
#include "NewcoinAddress.h"
#include "ParseSection.h"
#include "SerializedTypes.h"

#include <string>
#include <boost/filesystem.hpp>

#define SYSTEM_NAME					"newcoin"
#define SYSTEM_CURRENCY_CODE		"XNS"
#define SYSTEM_CURRENCY_PRECISION	6

#define SYSTEM_CURRENCY_GIFT		1000ull
#define SYSTEM_CURRENCY_USERS		100000000ull
#define SYSTEM_CURRENCY_PARTS		1000000ull		// 10^SYSTEM_CURRENCY_PRECISION
#define SYSTEM_CURRENCY_START		(SYSTEM_CURRENCY_GIFT*SYSTEM_CURRENCY_USERS*SYSTEM_CURRENCY_PARTS)

#define CONFIG_FILE_NAME				SYSTEM_NAME "d.cfg"	// newcoind.cfg

#define DEFAULT_VALIDATORS_SITE		"redstem.com"
#define VALIDATORS_FILE_NAME		"validators.txt"

const int SYSTEM_PEER_PORT			= 6561;
const int SYSTEM_WEBSOCKET_PORT		= 6562;

// Allow anonymous DH.
#define DEFAULT_PEER_SSL_CIPHER_LIST	"ALL:!LOW:!EXP:!MD5:@STRENGTH"

// Normal, recommend 1 hour.
// #define DEFAULT_PEER_SCAN_INTERVAL_MIN	(60*60)
// Testing, recommend 1 minute.
#define DEFAULT_PEER_SCAN_INTERVAL_MIN	(60)

// Maximum number of peers to try to connect to as client at once.
#define DEFAULT_PEER_START_MAX			5

// Might connect with fewer for testing.
#define	DEFAULT_PEER_CONNECT_LOW_WATER	4

class Config
{
public:
	// Core software parameters
	int							VERSION;
	std::string					VERSION_STR;

	// Configuration parameters
	boost::filesystem::path		CONFIG_FILE;
	boost::filesystem::path		CONFIG_DIR;
	boost::filesystem::path		DATA_DIR;
<<<<<<< HEAD
	boost::filesystem::path		UNL_DEFAULT;

	std::string					VALIDATORS_SITE;		// Where to find validators.txt on the Internet.
	std::vector<std::string>	VALIDATORS;				// Validators from newcoind.cfg

	// Network parameters
	int							NETWORK_START_TIME;		// The Unix time we start ledger 0
=======
	boost::filesystem::path		DEBUG_LOGFILE;
	boost::filesystem::path		UNL_DEFAULT;

	std::string					VALIDATORS_SITE;		// Where to find validators.txt on the Internet.
	std::vector<std::string>	VALIDATORS;				// Validators from newcoind.cfg.
	std::vector<std::string>	IPS;					// Peer IPs from newcoind.cfg.

	// Network parameters
	int							NETWORK_START_TIME;		// The Unix time we start ledger 0.
>>>>>>> a2dc2dbf
	int							TRANSACTION_FEE_BASE;
	int							LEDGER_SECONDS;
	int							LEDGER_PROPOSAL_DELAY_SECONDS;
	int							LEDGER_AVALANCHE_SECONDS;

	// Note: The following parameters do not relate to the UNL or trust at all
	int							NETWORK_QUORUM;			// Minimum number of nodes to consider the network present
	int							VALIDATION_QUORUM;		// Minimum validations to consider ledger authoritative

	// Peer networking parameters
	std::string					PEER_IP;
	int							PEER_PORT;
	int							NUMBER_CONNECTIONS;
	std::string					PEER_SSL_CIPHER_LIST;
	int							PEER_SCAN_INTERVAL_MIN;
	int							PEER_START_MAX;
	int							PEER_CONNECT_LOW_WATER;

<<<<<<< HEAD
	// Websocket networking parameters
=======
	// Client networking parameters
>>>>>>> a2dc2dbf
	std::string					WEBSOCKET_IP;
	int							WEBSOCKET_PORT;

	// RPC parameters
	std::string					RPC_IP;
	int							RPC_PORT;
	std::string					RPC_USER;
	std::string					RPC_PASSWORD;
	bool						RPC_ALLOW_REMOTE;

	// Validation
	NewcoinAddress				VALIDATION_SEED;

	// Fees
	uint64						FEE_DEFAULT;			// Default fee.
	uint64						FEE_ACCOUNT_CREATE;		// Fee to create an account.
	uint64						FEE_NICKNAME_CREATE;	// Fee to create a nickname.

	// Client behavior
<<<<<<< HEAD
	int							ACCOUNT_PROBE_MAX;		// How far to scan for accounts.
=======
	int							ACCOUNT_PROBE_MAX;	// How far to scan for accounts.
>>>>>>> a2dc2dbf

	void setup(const std::string& strConf);
	void load();
};

extern Config theConfig;
#endif

// vim:ts=4<|MERGE_RESOLUTION|>--- conflicted
+++ resolved
@@ -51,15 +51,6 @@
 	boost::filesystem::path		CONFIG_FILE;
 	boost::filesystem::path		CONFIG_DIR;
 	boost::filesystem::path		DATA_DIR;
-<<<<<<< HEAD
-	boost::filesystem::path		UNL_DEFAULT;
-
-	std::string					VALIDATORS_SITE;		// Where to find validators.txt on the Internet.
-	std::vector<std::string>	VALIDATORS;				// Validators from newcoind.cfg
-
-	// Network parameters
-	int							NETWORK_START_TIME;		// The Unix time we start ledger 0
-=======
 	boost::filesystem::path		DEBUG_LOGFILE;
 	boost::filesystem::path		UNL_DEFAULT;
 
@@ -69,7 +60,6 @@
 
 	// Network parameters
 	int							NETWORK_START_TIME;		// The Unix time we start ledger 0.
->>>>>>> a2dc2dbf
 	int							TRANSACTION_FEE_BASE;
 	int							LEDGER_SECONDS;
 	int							LEDGER_PROPOSAL_DELAY_SECONDS;
@@ -88,11 +78,7 @@
 	int							PEER_START_MAX;
 	int							PEER_CONNECT_LOW_WATER;
 
-<<<<<<< HEAD
 	// Websocket networking parameters
-=======
-	// Client networking parameters
->>>>>>> a2dc2dbf
 	std::string					WEBSOCKET_IP;
 	int							WEBSOCKET_PORT;
 
@@ -112,11 +98,7 @@
 	uint64						FEE_NICKNAME_CREATE;	// Fee to create a nickname.
 
 	// Client behavior
-<<<<<<< HEAD
 	int							ACCOUNT_PROBE_MAX;		// How far to scan for accounts.
-=======
-	int							ACCOUNT_PROBE_MAX;	// How far to scan for accounts.
->>>>>>> a2dc2dbf
 
 	void setup(const std::string& strConf);
 	void load();
